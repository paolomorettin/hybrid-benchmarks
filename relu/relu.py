
import torch
from pysmt.shortcuts import *

class ModulePlus(torch.nn.Module):

    def __init__(self, seed):
        torch.manual_seed(seed)
        super(ModulePlus, self).__init__()

    def trainable_params(self):
        return sum(dict((p.data_ptr(), p.numel())
                        for p in self.parameters()).values())

class ReluNet(ModulePlus):
    def __init__(self, dimensions, seed):
        '''
        A feed-forward network with ReLU activations with:

        - (len(dimensions)-1) layers
        - the ith-layer has dimensions[i] variables

        '''
        super(ReluNet, self).__init__(seed)
        assert(len(dimensions) > 1), "input/output dimensions unspecified"
        stack = []
        self.dimensions = dimensions

        for i in range(len(dimensions) - 1):
            stack.extend([torch.nn.Linear(dimensions[i], dimensions[i+1]),
                          torch.nn.ReLU()])        
            
        self.network = torch.nn.Sequential(*stack)

    def forward(self, x):
        return self.network(x)


    def to_smt(self, threshold=0.0):

        assert(len(self.network) % 2 == 0)
        assert(all(isinstance(l, torch.nn.Linear)
                   for i, l in enumerate(self.network)
                   if i % 2 == 0))
        assert(all(isinstance(l, torch.nn.ReLU)
                   for i, l in enumerate(self.network)
                   if i % 2 == 1))

        formula = []
        
        # input vars
        prv = [Symbol(f'x_{i}', REAL)
               for i in range(self.network[0].weight.size()[1])]

        self.input_vars = list(prv)

        for l in range(int(len(self.network)/2)): # for each layer
            nxt = []
            # for each neuron in layer
            for i in range(self.network[l*2].weight.size()[0]):
<<<<<<< HEAD

                # compute coefficients
                summands = []                
                for j in range(len(prv)): # for each input to the l-th layer
                    w = self.network[l*2].weight[i,j]; assert(w <= 1)
                    if abs(w) > threshold:
                        summands.append(Times(Real(float(w)),
                                             prv[j]))

                if len(summands) > 0:
                    # init variables
                    aux = Symbol(f'a_{l*2}_{i}', REAL)
                    out = Symbol(f'h_{l*2}_{i}', REAL)
                    nxt.append(out)

                    b = self.network[l*2].bias[i]; assert(b <= 1)
                    lincomb = Plus(*summands, Real(float(b)))

                    formula.append(Equals(aux, lincomb))
                    formula.append(Ite(LE(Real(0), aux),
                                       Equals(out, aux),
                                       Equals(out, Real(0))))
                    formula.append(LE(Real(0), out))
                    formula.append(LE(aux, out))
=======
                aux = Symbol(f'a_{l*2}_{i}', REAL)
                out = Symbol(f'h_{l*2}_{i}', REAL)
                b = Real(float(self.network[l*2].bias[i]))
                wx = Plus(*[Times(Real(float(self.network[l*2].weight[i,j])),
                                  prv[j]) for j in range(len(prv))])
                nxt.append(out)
                formula.append(Equals(aux, Plus(b, wx)))
                formula.append(Ite(LT(Real(0), aux),
                                   Equals(out, aux),
                                   Equals(out, Real(0))))
                formula.append(Not(And(Equals(out, aux),
                                   Equals(out, Real(0)))))
                formula.append(LE(Real(0), out))
                formula.append(LE(aux, out))
>>>>>>> 4b62d6dc

            prv = nxt

        for clause in formula:
            print('   ', serialize(clause))

        formula = And(*formula)
        self.output_vars = []        
        for i, hvar in enumerate(prv):
            outvar = Symbol(f'y_{i}', REAL)
            self.output_vars.append(outvar)
            formula = formula.substitute({hvar : outvar})

        return formula


if __name__ == '__main__':

    from sys import argv

    if len(argv) > 1:
        dimensions = [int(x) for x in argv[1:]]

    nn = ReluNet(dimensions, 666)

    print('\n'.join(serialize(clause) for clause in nn.to_smt().args()))<|MERGE_RESOLUTION|>--- conflicted
+++ resolved
@@ -58,8 +58,6 @@
             nxt = []
             # for each neuron in layer
             for i in range(self.network[l*2].weight.size()[0]):
-<<<<<<< HEAD
-
                 # compute coefficients
                 summands = []                
                 for j in range(len(prv)): # for each input to the l-th layer
@@ -81,24 +79,10 @@
                     formula.append(Ite(LE(Real(0), aux),
                                        Equals(out, aux),
                                        Equals(out, Real(0))))
+                    formula.append(Not(And(Equals(out, aux),
+                                        Equals(out, Real(0)))))
                     formula.append(LE(Real(0), out))
                     formula.append(LE(aux, out))
-=======
-                aux = Symbol(f'a_{l*2}_{i}', REAL)
-                out = Symbol(f'h_{l*2}_{i}', REAL)
-                b = Real(float(self.network[l*2].bias[i]))
-                wx = Plus(*[Times(Real(float(self.network[l*2].weight[i,j])),
-                                  prv[j]) for j in range(len(prv))])
-                nxt.append(out)
-                formula.append(Equals(aux, Plus(b, wx)))
-                formula.append(Ite(LT(Real(0), aux),
-                                   Equals(out, aux),
-                                   Equals(out, Real(0))))
-                formula.append(Not(And(Equals(out, aux),
-                                   Equals(out, Real(0)))))
-                formula.append(LE(Real(0), out))
-                formula.append(LE(aux, out))
->>>>>>> 4b62d6dc
 
             prv = nxt
 
